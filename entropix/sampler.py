--- conflicted
+++ resolved
@@ -7,273 +7,12 @@
 
 device = torch.device("mps" if torch.backends.mps.is_available() else "cuda" if torch.cuda.is_available() else "cpu")
 
-def multinomial_sample_one(probs_sort: torch.Tensor, generator: torch.Generator | None) -> torch.Tensor:
-    """Samples one token from a multinomial distribution with sorted probabilities."""
-    q = torch.rand(probs_sort.shape, generator=generator, device=probs_sort.device)
-    return torch.argmax(probs_sort / q, dim=-1, keepdim=True).to(torch.int32)
-
-<<<<<<< HEAD
-def _sample_multi(
-    logits: torch.Tensor,
-    temperature: float,
-    top_p: float,
-    top_k: int,
-    min_p: float,
-    num_samples: int = 5,
-    generator: torch.Generator | None = None
-) -> torch.Tensor:
-    """
-    Samples multiple tokens from the given logits using temperature, top_p, top_k, and min_p sampling.
-
-    Args:
-        logits: Tensor of shape [vocab_size].
-        temperature: Sampling temperature.
-        top_p: Nucleus sampling cumulative probability threshold.
-        top_k: Top-k sampling parameter.
-        min_p: Minimum probability threshold.
-        num_samples: Number of samples to draw.
-        generator: Optional random generator for reproducibility.
-
-    Returns:
-        Tensor of shape [num_samples] containing the sampled token indices.
-    """
-    device = logits.device
-    logits = logits[:, -1]
-    # Apply temperature
-    logits = logits / temperature
-
-    # Convert logits to probabilities
-    probs = F.softmax(logits, dim=-1)
-
-    # Apply min_p filtering
-    if min_p > 0.0:
-        p_max = torch.max(probs)
-        min_prob = min_p * p_max
-        probs = torch.where(probs >= min_prob, probs, torch.tensor(0.0, device=device))
-
-    # Apply top-k filtering
-    if top_k > 0 and top_k < probs.numel():
-        top_k_probs, top_k_indices = torch.topk(probs, k=top_k)
-        probs = torch.zeros_like(probs).scatter_(dim=-1, index=top_k_indices, src=top_k_probs)
-
-    # Apply top-p (nucleus) filtering
-    if top_p < 1.0:
-        sorted_probs, sorted_indices = torch.sort(probs, descending=True)
-        cumulative_probs = torch.cumsum(sorted_probs, dim=-1)
-        mask = cumulative_probs - sorted_probs > top_p
-        sorted_probs[mask] = 0.0
-        probs = torch.zeros_like(probs).scatter_(dim=-1, index=sorted_indices, src=sorted_probs)
-
-    # Normalize the probabilities
-    probs_sum = probs.sum()
-    if probs_sum == 0:
-        # If all probabilities are zero, fallback to uniform distribution over all tokens
-        probs = torch.ones_like(probs) / probs.numel()
-    else:
-        probs = probs / probs_sum
-
-    # Count the number of non-zero probabilities
-    num_available_tokens = (probs > 0).sum().item()
-
-    # Adjust num_samples if necessary
-    num_samples_to_draw = min(num_samples, num_available_tokens)
-
-    if num_samples_to_draw == 0:
-        raise ValueError("No tokens available to sample after filtering. Adjust the sampling parameters.")
-
-    # Sample tokens
-    sampled_indices = torch.multinomial(
-        probs,
-        num_samples=num_samples_to_draw,
-        generator=generator,
-    )
-
-    return sampled_indices.to(torch.int32)  # Shape: [num_samples]
-
-
-def branching_sample(
-    gen_tokens: torch.Tensor,
-    logits: torch.Tensor,
-    attention_scores: torch.Tensor,
-    cfg: SamplerConfig,
-    clarifying_question_token: int = 2564,
-    generator: torch.Generator = torch.Generator(device=device).manual_seed(1337),
-    num_branches: int = 5,
-    can_branch: bool = False,
-) -> Tuple[list[torch.Tensor], SamplerState]:
-    metrics = calculate_metrics(logits, attention_scores)
-    ent, vent = metrics.logits_entropy, metrics.logits_varentropy
-    attn_ent, attn_vent = metrics.attn_entropy, metrics.attn_varentropy
-    agreement = metrics.agreement
-    interaction_strength = metrics.interaction_strength
-
-    print(logits.shape)
-
-    # Corrected branching condition with proper parentheses
-    if cfg.states["branching"] and can_branch and (
-        (ent > cfg.high_logits_entropy_threshold and vent > cfg.high_logits_varentropy_threshold) 
-    ):
-        sampler_state = SamplerState.BRANCHING
-        temp_adj = cfg.low_entropy_interaction_strength_offset + cfg.low_entropy_interaction_strength_coefficient * interaction_strength
-        top_k_adj = max(5, int(cfg.top_k * (1 + 0.5 * (1 - agreement))))
-        
-        sampled_token = _sample_multi(
-            logits,
-            temperature=min(1.5, cfg.temperature * temp_adj),
-            top_p=cfg.top_p,
-            top_k=top_k_adj,
-            min_p=cfg.min_p,
-            generator=generator
-        )
-
-        return sampled_token, sampler_state
-
-    # All other cases: use adaptive sampling
-    else:
-        sampler_state = SamplerState.ADAPTIVE
-        temperature = 0.666
-        sampled_token = adaptive_sample(
-            logits,
-            temperature=temperature,
-            epsilon=0.1,
-            generator=generator
-        )
-
-        # temperature = cfg.temperature * (
-        #             1 + cfg.adaptive_temperature_logits_coefficient * ent + cfg.adaptive_temperature_attention_coefficient * attn_ent -
-        #             cfg.adaptive_temperature_agreement_coefficient * agreement
-        #         )
-        # top_p = torch.clamp(torch.tensor(cfg.top_p * (1 + cfg.adaptive_top_p_coefficient * attn_vent)), 0.1, 1.0)
-        # top_k = int(
-        #     torch.clamp(
-        #         torch.round(
-        #             torch.tensor(cfg.top_k) * (
-        #                 1 + cfg.adaptive_top_k_interaction_coefficient * interaction_strength -
-        #                 cfg.adaptive_top_k_agreement_coefficient * agreement
-        #             )
-        #         ),
-        #         min=1,
-        #         max=100
-        #     ).item()
-        # )
-        # min_p = torch.clamp(torch.tensor((cfg.min_p * (1 - cfg.adaptive_min_p_coefficient * vent))), 0.01, 0.5)
-
-        # samples = []
-        # for _ in range(cfg.n_adaptive_samples):
-        #     sample = _sample(logits, temperature=temperature, top_p=top_p, top_k=top_k, min_p=min_p, generator=generator)
-        #     samples.append(sample)
-
-        # def score_sample(sample):
-        #     # Ensure sample is a 1D tensor of indices
-        #     sample_indices = sample.view(-1).to(torch.long)
-
-        #     # Create one-hot encoding
-        #     one_hot = F.one_hot(sample_indices, num_classes=logits.shape[-1])
-
-        #     # Calculate log probability
-        #     log_probs = F.log_softmax(logits[:, -1], dim=-1)
-        #     log_prob = torch.sum(log_probs * one_hot, dim=-1)
-
-        #     confidence_score = (
-        #         (1 - ent / cfg.high_logits_entropy_threshold) * cfg.adaptive_score_logits_entropy_coefficient +
-        #         (1 - attn_ent / cfg.high_attention_entropy_threshold) * cfg.adaptive_score_attention_entropy_coefficient +
-        #         (1 - vent / cfg.high_logits_varentropy_threshold) * cfg.adaptive_score_logits_varentropy_coefficient +
-        #         (1 - attn_vent / cfg.high_attention_varentropy_threshold) * cfg.adaptive_score_attention_varentropy_coefficient +
-        #         (agreement / cfg.high_agreement_threshold) * cfg.adaptive_score_agreement_coefficient +
-        #         (interaction_strength / cfg.high_interaction_strength_threshold) * cfg.adaptive_score_interaction_strength_coefficient
-        #     )
-        #     return log_prob + confidence_score
-
-        # sample_scores = torch.stack([score_sample(sample) for sample in samples])
-        # best_sample_idx = torch.argmax(sample_scores)
-        # sampled_token = samples[best_sample_idx]
-        return sampled_token, sampler_state
-
-
-def _sample(logits: torch.Tensor, temperature: float, top_p: float, top_k: int, min_p: float, generator: torch.Generator | None = None) -> torch.Tensor:
-    bsz = logits.shape[0]
-    logit = logits[:, -1]
-    probs = F.softmax(logit / temperature, dim=-1)
-
-    # Apply min_p sampling
-    if min_p > 0.0:
-        p_max = torch.max(probs, dim=-1, keepdim=True).values
-        indices_to_remove = probs < (min_p * p_max)
-        logit = torch.where(indices_to_remove, torch.full_like(logit, float('-inf')), logit)
-        probs = F.softmax(logit, dim=-1)
-
-    # Apply top-k sampling
-    top_k_probs, top_k_indices = torch.topk(probs, k=min(top_k, probs.shape[-1]))
-    probs_sort = torch.flip(top_k_probs, dims=[-1])
-    probs_idx = torch.flip(top_k_indices, dims=[-1])
-    probs_sum = torch.cumsum(probs_sort, dim=-1)
-    # Apply top-p sampling
-    mask = torch.where(probs_sum - probs_sort > top_p, torch.tensor(1.0, device=device), torch.tensor(0.0, device=device))
-    probs_sort = probs_sort * (1 - mask)
-    probs_sort = probs_sort / torch.sum(probs_sort, dim=-1, keepdim=True)
-    next_token = multinomial_sample_one(probs_sort, generator)
-    # Convert next_token to int64 before using it in gather
-    next_token_g = torch.gather(probs_idx, -1, next_token.reshape(bsz, 1).to(torch.int64))
-    return next_token_g.to(torch.int32)
-
-def adaptive_sample(logits: torch.Tensor, temperature: float, epsilon: float = 0.01, generator: torch.Generator | None = None) -> torch.Tensor:
-    """
-    Perform adaptive sampling by dynamically adjusting the candidate set size based on entropy and varentropy.
-    """
-    bsz = logits.shape[0]
-    logit = logits[:, -1]
-    probs = F.softmax(logit / temperature, dim=-1)
-
-    # Sort tokens by probability
-    sorted_probs, sorted_indices = torch.topk(probs, k=probs.shape[-1], dim=-1)
-
-    # Initialize candidate set size
-    candidate_mask = torch.zeros_like(sorted_probs, dtype=torch.bool, device=logits.device)
-    cumulative_entropy = torch.zeros(bsz, device=logits.device)
-    cumulative_varentropy = torch.zeros(bsz, device=logits.device)
-    # Initial entropy calculation
-    previous_entropy = -torch.sum(sorted_probs[0] * torch.log2(torch.clamp(sorted_probs[0], 1e-10, 1.0)))
-
-    i = 0
-    while i < sorted_probs.shape[-1]:
-        current_prob = sorted_probs[:, i]
-
-        # Update entropy and varentropy with current token
-        current_entropy = -torch.sum(current_prob * torch.log2(torch.clamp(current_prob, 1e-10, 1.0)))
-        current_varentropy = torch.sum(current_prob * (torch.log2(torch.clamp(current_prob, 1e-10, 1.0)) + cumulative_entropy.unsqueeze(-1))**2)
-
-        entropy_reduction = cumulative_entropy - current_entropy
-        varentropy_reduction = cumulative_varentropy - current_varentropy
-
-        # Update mask where entropy reduction is sufficient
-        candidate_mask[:, i] = entropy_reduction >= epsilon
-
-        # Update cumulative values
-        cumulative_entropy = torch.where(entropy_reduction >= epsilon, cumulative_entropy.clone(), current_entropy)
-        cumulative_varentropy = torch.where(entropy_reduction >= epsilon, cumulative_varentropy.clone(), current_varentropy)
-
-        # Check continuation condition
-        if not torch.any(entropy_reduction >= epsilon) or i >= sorted_probs.shape[-1] - 1:
-            break
-
-        i += 1
-
-    # Mask out tokens not in the candidate set
-    candidate_probs = sorted_probs * candidate_mask.float()
-    candidate_probs = candidate_probs / torch.sum(candidate_probs, dim=-1, keepdim=True)
-
-    # Sample from the final candidate set
-    next_token = multinomial_sample_one(candidate_probs, generator)
-    next_token_g = torch.gather(sorted_indices, -1, next_token.to(torch.int64))
-
-    return next_token_g.to(torch.int32)
-=======
-def temperature_sample(logits: torch.Tensor, temperature: float, generator: torch.Generator | None = None) -> torch.Tensor:
+def temperature_sample(logits: torch.Tensor, temperature: float, num_samples=1, generator: torch.Generator | None = None) -> torch.Tensor:
     scaled_logits = logits / temperature
     probs = F.softmax(scaled_logits, dim=-1)
-    return torch.multinomial(probs, num_samples=1, generator=generator).to(torch.int32)
-
-def top_p_sample(logits: torch.Tensor, top_p: float, generator: torch.Generator | None = None) -> torch.Tensor:
+    return torch.multinomial(probs, num_samples=num_samples, generator=generator).to(torch.int32)
+
+def top_p_sample(logits: torch.Tensor, top_p: float, num_samples=1, generator: torch.Generator | None = None) -> torch.Tensor:
     probs = F.softmax(logits, dim=-1)
     sorted_probs, sorted_indices = torch.sort(probs, descending=True, dim=-1)
     cumulative_probs = torch.cumsum(sorted_probs, dim=-1)
@@ -286,17 +25,17 @@
     indices_to_remove = sorted_indices_to_remove.scatter(1, sorted_indices, sorted_indices_to_remove)
     probs = probs.masked_fill(indices_to_remove, 0.0)
     probs = probs / probs.sum(dim=-1, keepdim=True)
-    return torch.multinomial(probs, num_samples=1, generator=generator).to(torch.int32)
-
-def top_k_sample(logits: torch.Tensor, top_k: int, generator: torch.Generator | None = None) -> torch.Tensor:
+    return torch.multinomial(probs, num_samples=num_samples, generator=generator).to(torch.int32)
+
+def top_k_sample(logits: torch.Tensor, top_k: int, num_samples=1, generator: torch.Generator | None = None) -> torch.Tensor:
     top_k = min(top_k, logits.size(-1))  # Safety check
     # Remove all tokens with a probability less than the last token of the top-k
     indices_to_remove = logits < torch.topk(logits, top_k)[0][..., -1, None]
     logits[indices_to_remove] = float('-inf')
     probs = F.softmax(logits, dim=-1)
-    return torch.multinomial(probs, num_samples=1, generator=generator).to(torch.int32)
-
-def min_p_sample(logits: torch.Tensor, min_p: float, generator: torch.Generator | None = None) -> torch.Tensor:
+    return torch.multinomial(probs, num_samples=num_samples, generator=generator).to(torch.int32)
+
+def min_p_sample(logits: torch.Tensor, min_p: float, num_samples=1, generator: torch.Generator | None = None) -> torch.Tensor:
     probs = F.softmax(logits, dim=-1)
 
     max_prob = torch.max(probs, dim=-1, keepdim=True).values  # noqa: PD011
@@ -308,13 +47,13 @@
     # Renormalize the remaining probabilities
     filtered_probs = filtered_probs / filtered_probs.sum(dim=-1, keepdim=True)
 
-    return torch.multinomial(filtered_probs, num_samples=1, generator=generator).to(torch.int32)
-
-def quadratic_sample(logits: torch.Tensor, factor: float, generator: torch.Generator | None = None) -> torch.Tensor:
+    return torch.multinomial(filtered_probs, num_samples=num_samples, generator=generator).to(torch.int32)
+
+def quadratic_sample(logits: torch.Tensor, factor: float, num_samples=1, generator: torch.Generator | None = None) -> torch.Tensor:
     probs = F.softmax(logits, dim=-1)
     transformed_probs = probs**(1 + factor)
     transformed_probs = transformed_probs / transformed_probs.sum(dim=-1, keepdim=True)
-    return torch.multinomial(transformed_probs, num_samples=1, generator=generator).to(torch.int32)
+    return torch.multinomial(transformed_probs, num_samples=num_samples, generator=generator).to(torch.int32)
 
 def adaptive_sample(
     logits: torch.Tensor,
@@ -364,12 +103,17 @@
         mask = torch.where(probs_sum - probs_sort > top_p, torch.tensor(1.0, device=device), torch.tensor(0.0, device=device))
         probs_sort = probs_sort * (1 - mask)
         probs_sort = probs_sort / torch.sum(probs_sort, dim=-1, keepdim=True)
-        next_token = multinomial_sample_one(probs_sort, generator)
+
+        # next_token = multinomial_sample_one(probs_sort, generator)
+        next_tokens = torch.multinomial(probs_sort, num_samples=cfg.adaptive.n_samples, replacement=True, generator=generator)
+
         # Convert next_token to int64 before using it in gather
-        next_token_g = torch.gather(probs_idx, -1, next_token.reshape(bsz, 1).to(torch.int64))
-        return next_token_g.to(torch.int32)
-
-    samples = [_adaptive_sample() for _ in range(cfg.adaptive.n_samples)]
+        # next_token_g = torch.gather(probs_idx, -1, next_token.reshape(bsz, 1).to(torch.int64))
+        next_tokens_g = torch.gather(probs_idx.unsqueeze(1).expand(-1, cfg.adaptive.n_samples, -1), -1, next_tokens.to(torch.int64))
+
+        return next_tokens_g.to(torch.int32)
+
+    samples = _adaptive_sample()
 
     def score_sample(sample):
         # Ensure sample is a 1D tensor of indices
@@ -399,7 +143,81 @@
     best_sample_idx = torch.argmax(sample_scores)
     sampled_token = samples[best_sample_idx]
     return sampled_token
->>>>>>> 946380e0
+
+def branching_sample(logits: torch.Tensor, metrics: TokenMetrics, cfg: SamplerConfig, generator: torch.Generator | None = None) -> torch.Tensor:
+    """
+    Samples multiple tokens from the given logits using temperature, top_p, top_k, and min_p sampling.
+
+    Args:
+        logits: Tensor of shape [vocab_size].
+        metrics: TokenMetrics object containing entropy and variance metrics.
+        cfg: SamplerConfig object containing sampling parameters.
+        generator: Optional random generator for reproducibility.
+
+    Returns:
+        Tensor of shape [num_samples] containing the sampled token indices.
+    """
+
+    # TODO: should we set temperature differently?
+    temp_adj = cfg.offsets.low_entropy_interaction_strength + cfg.coefficients.low_entropy_interaction_strength * metrics.interaction_strength
+    temperature = min(1.5, cfg.temperature * temp_adj)
+
+    # TODO: cleanup / setup AB tests to find best branch sampling method
+
+    # top_k = max(5, int(cfg.top_k * (1 + 0.5 * (1 - metrics.agreement))))
+    # top_p = cfg.top_p
+    # min_p = cfg.min_p
+
+    # device = logits.device
+    # logits = logits[:, -1]
+
+    # # Apply temperature
+    # logits = logits / temperature
+    #
+    # # Convert logits to probabilities
+    probs = F.softmax(logits, dim=-1)
+    #
+    # # Apply min_p filtering
+    # if min_p > 0.0:
+    #     p_max = torch.max(probs)
+    #     min_prob = min_p * p_max
+    #     probs = torch.where(probs >= min_prob, probs, torch.tensor(0.0, device=device))
+    #
+    # # Apply top-k filtering
+    # if top_k > 0 and top_k < probs.numel():
+    #     top_k_probs, top_k_indices = torch.topk(probs, k=top_k)
+    #     probs = torch.zeros_like(probs).scatter_(dim=-1, index=top_k_indices, src=top_k_probs)
+    #
+    # # Apply top-p (nucleus) filtering
+    # if top_p < 1.0:
+    #     sorted_probs, sorted_indices = torch.sort(probs, descending=True)
+    #     cumulative_probs = torch.cumsum(sorted_probs, dim=-1)
+    #     mask = cumulative_probs - sorted_probs > top_p
+    #     sorted_probs[mask] = 0.0
+    #     probs = torch.zeros_like(probs).scatter_(dim=-1, index=sorted_indices, src=sorted_probs)
+    #
+    # # Normalize the probabilities
+    # probs_sum = probs.sum()
+    # if probs_sum == 0:
+    #     # If all probabilities are zero, fallback to uniform distribution over all tokens
+    #     probs = torch.ones_like(probs) / probs.numel()
+    # else:
+    #     probs = probs / probs_sum
+    #
+    # # Count the number of non-zero probabilities
+    num_available_tokens = int((probs > 0).sum().item())
+
+    # Adjust num_samples if necessary
+    num_samples_to_draw = min(cfg.branching.num_samples, num_available_tokens)
+
+    if num_samples_to_draw == 0:
+        raise ValueError("No tokens available to sample after filtering. Adjust the sampling parameters.")
+
+    # Sample tokens
+    # sampled_tokens = torch.multinomial(probs, num_samples=num_samples_to_draw, generator=generator)
+    sampled_tokens = temperature_sample(logits, temperature=temperature, num_samples=num_samples_to_draw, generator=generator)
+
+    return sampled_tokens.to(torch.int32)  # Shape: [num_samples]
 
 def sample(
     gen_tokens: torch.Tensor,  # tokens generated so far
@@ -408,13 +226,20 @@
     metrics: TokenMetrics,
     cfg: SamplerConfig,
     pause_token: int = 2564,
-    generator: torch.Generator = torch.Generator(device=device).manual_seed(1337), # generator is seeded by default for reproducibility
+    can_branch: bool = False,
+    generator: torch.Generator = torch.Generator(device=device).manual_seed(1337),  # generator is seeded by default for reproducibility
 ) -> Tuple[torch.Tensor, SamplerState]:
     # Low Entropy, Low Varentropy
     if metrics.logit_entropy < cfg.thresholds.logit_entropy.low and metrics.logit_varentropy < cfg.thresholds.logit_varentropy.low:
         sampler_state = SamplerState.ARGMAX
         sampled_token = torch.argmax(logits[:, -1], dim=-1, keepdim=True).to(torch.int32)
         return sampled_token, sampler_state
+
+    # added Jason's branching here instead of separating out into its own function
+    elif can_branch and (metrics.logit_entropy > cfg.thresholds.logit_entropy.high and metrics.logit_varentropy > cfg.thresholds.logit_varentropy.high):
+        sampler_state = SamplerState.BRANCHING
+        sampled_tokens = branching_sample(logits, metrics, cfg, generator)
+        return sampled_tokens, sampler_state
 
     # High Entropy, Low Varentropy TODO: inject "wait..." or something like that
     # NOTE: should either dynamically find the token from the tokenizer here, or accept it as a param and do so in generate
@@ -442,8 +267,6 @@
     #         )
     #         return sampled_token, sampler_state
 
-    # TODO: branching, other sampler choices
-
     else:  # All other cases: use adaptive sampling
         # TODO: break this out to its own function, revist how we are doing "adaptive sampling" **OR** just use a simpler sampler method
         sampler_state = SamplerState.ADAPTIVE
