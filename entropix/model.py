import json
import logging
import math
import os
from dataclasses import asdict, dataclass, field
from pathlib import Path
from typing import Any, Generator, NamedTuple, Optional, Tuple
import copy
import re
import jax.numpy as jnp
import numpy as np
from scipy.special import kv
import torch
import torch.nn.functional as F
from rich import print as rprint
from openai import OpenAI
from entropix.config import DEFAULT_MASK_VALUE, SamplerConfig, SamplerState, STATE_COLOR_MAP
from entropix.kvcache import KVCache
from entropix.sampler import sample
from entropix.tokenizer import Tokenizer, Message
from entropix.metrics import AttnMetrics, TokenMetrics, calculate_metrics

os.environ["XLA_PYTHON_CLIENT_PREALLOCATE"] = "false"

device = torch.device("mps" if torch.backends.mps.is_available() else "cuda" if torch.cuda.is_available() else "cpu")
print(f"Using device: {device}")

################################################################################
#                                    Types                                     #
################################################################################

class LayerWeights(NamedTuple):
    wq: torch.Tensor
    wk: torch.Tensor
    wv: torch.Tensor
    wo: torch.Tensor
    w1: torch.Tensor
    w2: torch.Tensor
    w3: torch.Tensor
    ffn_norm: torch.Tensor
    attention_norm: torch.Tensor

class XfmrWeights(NamedTuple):
    tok_embeddings: torch.Tensor
    norm: torch.Tensor
    output: torch.Tensor
    layer_weights: list[LayerWeights]

class ModelParams(NamedTuple):
    name: str
    dim: int
    n_layers: int
    n_local_heads: int
    n_local_kv_heads: int
    head_dim: int
    max_seq_len: int
    rope_theta: float
    use_scaled_rope: bool
    hf_id: str | None = None

class Model(NamedTuple):
    weights: XfmrWeights
    params: ModelParams
    tokenizer: Tokenizer

@dataclass
class GenerationData:
    prompt: str
    response: str
    tokens: list[str]
    messages: list[Message]
    branches: list[list[dict]]
    metrics: list[TokenMetrics]
    sampler_cfg: SamplerConfig
    sampler_states: list[SamplerState]

    def to_dict(self):
        return {
            "prompt": self.prompt,
            "response": self.response,
            "tokens": self.tokens,
            "messages": [m.model_dump() for m in self.messages],
            "metrics": [asdict(m) for m in self.metrics],
            "sampler_cfg": self.sampler_cfg.model_dump(),
            "sampler_states": [s.name for s in self.sampler_states],
        }

    def save(self, fp: str):
        with open(fp, "w") as f:
            s = json.dumps(self.to_dict())
            f.write(s)

    @classmethod
    def load(cls, fp: str):
        with open(fp, 'rb') as f:
            data = json.load(f)
        defaults = {"branches": [], "metrics": [], "messages": [], "tokens": [], "sampler_states": [], "prompt": "", "response": ""}
        for k, default in defaults.items():
            if k not in data:
                logging.warning(f"Missing field '{k}' in loaded data, using default: {default}")
                data[k] = default
        data["metrics"] = [TokenMetrics(**m) for m in data["metrics"]]
        data["messages"] = [Message(**m) for m in data["messages"]]
        data["sampler_cfg"] = SamplerConfig(**data["sampler_cfg"])
        data["sampler_states"] = [SamplerState[name] for name in data["sampler_states"]]
        return cls(**data)

    @classmethod
    def from_dict(cls, data: dict[str, Any]):
        defaults = {"branches": [], "metrics": [], "messages": [], "tokens": [], "sampler_states": [], "prompt": "", "response": ""}
        for k, default in defaults.items():
            if k not in data:
                logging.warning(f"Missing field '{k}' in loaded data, using default: {default}")
                data[k] = default
        data["metrics"] = [TokenMetrics(**m) for m in data["metrics"]]
        data["messages"] = [Message(**m) for m in data["messages"]]
        data["sampler_cfg"] = SamplerConfig.from_dict(data["sampler_cfg"])
        data["sampler_states"] = [SamplerState[name] for name in data["sampler_states"]]
        return cls(**data)

################################################################################
#                                   Weights                                    #
################################################################################
def load_weights(ckpt_dir: Path | str, model_cfg: ModelParams) -> XfmrWeights:
    print(f"Loading weights from {ckpt_dir}...")
    if isinstance(ckpt_dir, str): ckpt_dir = Path(ckpt_dir)
    w = {}
    layer_weights = []
    sep = '\\' if os.name == 'nt' else '/'
    with torch.inference_mode():
        for file in ckpt_dir.glob("*.npy"):
            name = '.'.join(str(file).split(sep)[-1].split('.')[:-1])
            jax_weight = jnp.load(file=file, mmap_mode='r', allow_pickle=True)
            np_weight = np.array(jax_weight).astype(np.float32)
            weight = torch.from_numpy(np_weight).to(torch.bfloat16).to(device)
            w[name] = weight.to(device)
        for i in range(model_cfg.n_layers):
            layer_weights.append(
                LayerWeights(
                    wq=w[f'layers.{i}.attention.wq.weight'],
                    wk=w[f'layers.{i}.attention.wk.weight'],
                    wv=w[f'layers.{i}.attention.wv.weight'],
                    wo=w[f'layers.{i}.attention.wo.weight'],
                    w1=w[f'layers.{i}.feed_forward.w1.weight'],
                    w2=w[f'layers.{i}.feed_forward.w2.weight'],
                    w3=w[f'layers.{i}.feed_forward.w3.weight'],
                    ffn_norm=w[f'layers.{i}.ffn_norm.weight'],
                    attention_norm=w[f'layers.{i}.attention_norm.weight'],
                )
            )
        xfmr_weights = XfmrWeights(tok_embeddings=w['tok_embeddings.weight'], norm=w['norm.weight'], output=w['output.weight'], layer_weights=layer_weights)
        return xfmr_weights

################################################################################
#                                 Attention                                    #
################################################################################
def rms_norm(x: torch.Tensor, w: torch.Tensor, eps: float = 1e-5) -> torch.Tensor:
    return w * (x * torch.rsqrt(torch.pow(x, 2).mean(-1, keepdim=True) + eps))

def apply_rotary_emb(xq: torch.Tensor, xk: torch.Tensor, freqs_cis: torch.Tensor, dtype: torch.dtype = torch.float32) -> Tuple[torch.Tensor, torch.Tensor]:
    reshape_xq = xq.float().reshape(*xq.shape[:-1], -1, 2)
    reshape_xk = xk.float().reshape(*xk.shape[:-1], -1, 2)
    xq_ = torch.complex(reshape_xq[..., 0], reshape_xq[..., 1])
    xk_ = torch.complex(reshape_xk[..., 0], reshape_xk[..., 1])
    xq_out = xq_ * freqs_cis.unsqueeze(0).unsqueeze(2)
    xk_out = xk_ * freqs_cis.unsqueeze(0).unsqueeze(2)
    xq_out = torch.stack((xq_out.real, xq_out.imag), dim=-1).reshape(*xq_out.shape[:-1], -1)
    xk_out = torch.stack((xk_out.real, xk_out.imag), dim=-1).reshape(*xk_out.shape[:-1], -1)
    return xq_out.to(dtype), xk_out.to(dtype)

def attention(
    x: torch.Tensor,
    layer_weights: LayerWeights,
    model_params,
    cur_pos: int,
    layer_idx: int,
    freqs_cis: torch.Tensor,
    kvcache: KVCache,
    attn_mask: Optional[torch.Tensor] = None
) -> Tuple[torch.Tensor, KVCache, torch.Tensor]:
    if x.dim() == 2:  # add batch dimension to 2d input
        bs = 1
        seq_len, dim = x.shape
        x = x.unsqueeze(0)
    else:
        bs, seq_len, dim = x.shape
    n_rep = model_params.n_local_heads // model_params.n_local_kv_heads
    xq = F.linear(x, layer_weights.wq).view(bs, seq_len, model_params.n_local_heads, model_params.head_dim)
    xk = F.linear(x, layer_weights.wk).view(bs, seq_len, model_params.n_local_kv_heads, model_params.head_dim)
    xv = F.linear(x, layer_weights.wv).view(bs, seq_len, model_params.n_local_kv_heads, model_params.head_dim)
    xq, xk = apply_rotary_emb(xq, xk, freqs_cis=freqs_cis, dtype=xq.dtype)
    keys, values, kvcache = kvcache.update(xk, xv, layer_idx, cur_pos, n_rep)
    xq = xq.permute(0, 2, 1, 3)  # (bs, n_heads, seqlen, head_dim)
    keys = keys.permute(0, 2, 3, 1)  # (bs, n_heads, head_dim, cache_len + seqlen)
    values = values.permute(0, 2, 1, 3)  # (bs, n_heads, cache_len + seqlen, head_dim)
    scores = torch.matmul(xq, keys)
    pre_scores = scores / math.sqrt(model_params.head_dim)
    scores = pre_scores.to(torch.float32)  # Always do attention softmax at float32
    if cur_pos == 0: scores = scores + attn_mask
    mask = torch.where(scores != 0.0, scores, DEFAULT_MASK_VALUE)
    padded_logits = torch.where((mask >= DEFAULT_MASK_VALUE * 0.5), scores, DEFAULT_MASK_VALUE)
    scores = F.softmax(padded_logits, dim=-1).to(x.dtype)
    output = torch.matmul(scores.to(values.dtype), values)
    output = output.transpose(1, 2).contiguous().view(bs, seq_len, -1)
    out = F.linear(output, layer_weights.wo)
    # If input was 2D, remove the batch dimension from the output
    if dim == 2: out = out.squeeze(0)
    return out, kvcache, pre_scores

def feed_forward(x: torch.Tensor, layer_weights: LayerWeights) -> torch.Tensor:
    return F.linear(F.silu(F.linear(x, layer_weights.w1)) * F.linear(x, layer_weights.w3), layer_weights.w2)

################################################################################
#                                 Transformer                                  #
################################################################################

def xfmr(
    xfmr_weights: XfmrWeights,
    model_params: ModelParams,
    tokens: torch.Tensor,
    cur_pos: int,
    freqs_cis: torch.Tensor,
    kvcache: KVCache,
    attn_mask: Optional[torch.Tensor] = None
) -> Tuple[torch.Tensor, KVCache, torch.Tensor, AttnMetrics]:
    h = xfmr_weights.tok_embeddings[tokens]
    attn_stats = AttnMetrics.new(bsz=tokens.shape[0], n_layers=model_params.n_layers, n_heads=model_params.n_local_heads, device=device)
    for i in range(model_params.n_layers):
        norm_x = rms_norm(h, xfmr_weights.layer_weights[i].attention_norm)
        h_attn, kvcache, scores = attention(norm_x, xfmr_weights.layer_weights[i], model_params, cur_pos, i, freqs_cis, kvcache, attn_mask=attn_mask)
        attn_stats = attn_stats.update(scores[:, :, -1, :], i)
        h = h + h_attn
        h = h + feed_forward(rms_norm(h, xfmr_weights.layer_weights[i].ffn_norm), xfmr_weights.layer_weights[i])
    logits = F.linear(rms_norm(h, xfmr_weights.norm), xfmr_weights.output)
    return logits, kvcache, scores, attn_stats

def apply_scaling(freqs: torch.Tensor) -> torch.Tensor:
    SCALE_FACTOR = 8.0
    LOW_FREQ_FACTOR = 1.0
    HIGH_FREQ_FACTOR = 4.0
    OLD_CONTEXT_LEN = 8192  # original llama3 length

    low_freq_wavelen = OLD_CONTEXT_LEN / LOW_FREQ_FACTOR
    high_freq_wavelen = OLD_CONTEXT_LEN / HIGH_FREQ_FACTOR

    def scale_freq(freq: torch.Tensor) -> torch.Tensor:
        wavelen = 2 * torch.pi / freq

        # Calculate smooth factor
        smooth = (OLD_CONTEXT_LEN / wavelen - LOW_FREQ_FACTOR) / (HIGH_FREQ_FACTOR - LOW_FREQ_FACTOR)
        smooth = torch.clamp(smooth, 0.0, 1.0)  # Ensure smooth is between 0 and 1

        # Calculate scaled frequency
        scaled = (1 - smooth) * freq / SCALE_FACTOR + smooth * freq

        # Apply conditional scaling
        scaled = torch.where(
            wavelen < high_freq_wavelen,
            freq,  # No scaling
            torch.where(
                wavelen > low_freq_wavelen,
                freq / SCALE_FACTOR,  # Apply scaling factor
                scaled  # Apply smooth scaling
            )
        )
        return scaled

    scaled_freqs = torch.vmap(scale_freq)(freqs)

    return scaled_freqs

def precompute_freqs_cis(dim: int, end: int, theta: float = 500000.0, use_scaled: bool = False, dtype: torch.dtype = torch.float32) -> torch.Tensor:
    freqs = 1.0 / (theta**(torch.arange(0, dim, 2, dtype=dtype, device=device)[:(dim // 2)] / dim))
    if use_scaled:
        freqs = apply_scaling(freqs)

    t = torch.arange(end, dtype=dtype, device=device).unsqueeze(1)  # Shape: (end, 1)
    freqs = freqs.unsqueeze(0)  # Shape: (1, dim//2)
    freqs = t * freqs  # Broadcasting to shape: (end, dim//2)
    return torch.exp(1j * freqs)

def build_attn_mask(seqlen: int, start_pos: int) -> torch.Tensor:
    mask = None
    if seqlen > 1:
        mask = torch.full((seqlen, seqlen), float("-inf"))
        mask = torch.triu(mask, diagonal=1)
        mask = torch.hstack([torch.zeros((seqlen, start_pos)), mask]).to(torch.float32).to(device)
    else:
        raise ValueError("seqlen <= 1")
    return mask

@dataclass
class Branch:
    tokens: torch.Tensor | list
    kvcache: KVCache
    cur_pos: int
    tokens_text: list[str] = field(default_factory=list)
    metrics: list[TokenMetrics] = field(default_factory=list)
    sampler_states: list[SamplerState] = field(default_factory=list)

    def to_dict(self):
        return {
            "tokens": self.tokens,
            "tokens_text": self.tokens_text,
            "metrics": [asdict(m) for m in self.metrics],
            "sampler_states": [s.name for s in self.sampler_states],
        }

def should_stop_branch(token_text, token_context, metrics):
    BRANCH_STOP_TOKENS = {".", "\n", ".\n", "!", "?", ";", ":", "{", "}", "\n\n", ".\n\n", ":\n\n"}

    if token_text in BRANCH_STOP_TOKENS:
        if token_text == ".":
            # Special handling for ".", check if the previous token is a digit
            if token_context and token_context[-1].isdigit():
                return False  # It's part of a number
        return True
    return False

def feedback(messages: list[Message]):
    MY_API_KEYS = ""
    client = OpenAI(base_url="https://openrouter.ai/api/v1", api_key=MY_API_KEYS)

    completion = client.chat.completions.create(
            # https://openrouter.ai/models
            model="meta-llama/llama-3.3-70b-instruct",
            messages=messages)
    eval = completion.choices[0].message.content
    return eval

def _generate(
    messages: list[Message] | list[dict[str, str]] | str,  # type: ignore -> allow definition to be overriden after type conversion
    model: Model,
    sampler_cfg: SamplerConfig | None = None,
    max_tokens: int | None = None,
    print_stream: bool = False,
    apply_chat_template: bool = True,
    firstgenbranch: bool = True,
    self_feedback: bool = False,
) -> Generator[Tuple[Optional[str], Optional[TokenMetrics], Optional[SamplerState], Optional[GenerationData]], None, None]:
    """
    Core function to generate text using the transformer model and stream the response out.

    Args:
        messages: Input messages or a string prompt
        model: Model to use for generation
        sampler_cfg: Sampler configuration
        max_tokens: Optional, defaults None. Maximum number of tokens to generate, or the max sequence length of the model if None.
        print_stream: Optional, default False. Flag to print the generated tokens to the console
        apply_chat_template: Optional, default True. Flag to apply the chat template to the input messages

    Yields:
        Tuple of (generated token text, token metrics, sampler state, complete Generation object (at the last token only))
    """
    stop_tokens = torch.tensor(model.tokenizer.stop_token_ids, device=device, dtype=torch.int32)
    if max_tokens is None or max_tokens > model.params.max_seq_len: max_tokens = model.params.max_seq_len
    if sampler_cfg is None:
        logging.warning("No sampler config provided, using default config")
        sampler_cfg = SamplerConfig()

    if isinstance(messages, str):
        prompt = messages
        messages = [Message(role="system", content=prompt)]
        logging.warning("entropix.model._generate: prompt passed as a string, cannot save messages to output GenerationData.")
    elif isinstance(messages, list) and isinstance(messages[0], dict):  # convert list[dict] to list[Message] so all messages are validated
        messages = [Message(**m) if not isinstance(m, Message) else m for m in messages]  # type: ignore
    assert isinstance(messages, list) and all(isinstance(m, Message) for m in messages)
    messages: list[Message] = messages  # type: ignore
    if apply_chat_template: prompt = model.tokenizer.apply_chat_template(messages)

    if print_stream:
        print()
        for state, color in STATE_COLOR_MAP.items():
            rprint(f"[{color}]■[/] [dim]{state.value}[/]")
        print()

    with torch.inference_mode():
        tokens = torch.tensor([model.tokenizer.encode(prompt, bos=False, eos=False, allowed_special='all')], dtype=torch.long).to(device)
        bs, seqlen = tokens.shape
        cur_pos = 0
        freqs_end = seqlen

        attn_mask = build_attn_mask(seqlen, cur_pos)
        freqs_cis = precompute_freqs_cis(model.params.head_dim, model.params.max_seq_len, model.params.rope_theta, model.params.use_scaled_rope)
        kvcache = KVCache.new(model.params.n_layers, bs, model.params.max_seq_len, model.params.n_local_kv_heads, model.params.head_dim).to(device)

        next_token = tokens
        gen_tokens = torch.zeros(1, 1, dtype=torch.int32, device=device)
        response = ""
        gen_tokens_text = []
        gen_logits = []
        gen_metrics = []
        gen_branches = []
        sampler_states = []

        while cur_pos < max_tokens:
            attn = attn_mask if cur_pos < seqlen else None
            logits, kvcache, scores, attn_stats = xfmr(model.weights, model.params, next_token, cur_pos, freqs_cis[cur_pos:freqs_end], kvcache, attn_mask=attn)
            metrics = calculate_metrics(logits, scores)
            next_token, sampler_state = sample(
                logits,
                scores,
                metrics,
                sampler_cfg,
                can_branch=cur_pos >= seqlen,  # NOTE: disallow branching on the first token
                firstgenbranch=firstgenbranch,
            )

            if sampler_state != SamplerState.BRANCHING:
                gen_logits.append(logits)
                gen_metrics.append(metrics)
                sampler_states.append(sampler_state)
                cur_pos = seqlen if cur_pos < seqlen else cur_pos + 1
                freqs_end = cur_pos + 1
                gen_tokens = torch.cat((gen_tokens, next_token), dim=1)
                token_text = model.tokenizer.decode([next_token.item()])  # type: ignore (torch.int32 not recognized as int)
                gen_tokens_text.append(token_text)
                if torch.isin(next_token, stop_tokens).any(): break
                response += token_text
                if print_stream: rprint(f"[{STATE_COLOR_MAP[sampler_state]}]{token_text}[/]", end='')
                yield token_text, metrics, sampler_state, None
            else:
                branches = []
                for i, branch_token in enumerate(next_token[0]):
                    branch_token = branch_token.unsqueeze(0)
                    token_text = model.tokenizer.decode([branch_token.item()])  # type: ignore (torch.int32 not recognized as int)
<<<<<<< HEAD
                    prefix = "├─" # if i < len(next_token[0]) - 1 else "└─"
                    if print_stream: rprint(f"\n[{STATE_COLOR_MAP[sampler_state]}]{prefix} {token_text.replace("\n", "\\n")}[/]", end='')
=======
                    prefix = "├─"  if i < len(next_token[0]) - 1 else "└─"
                    if print_stream: rprint(f"\n[{STATE_COLOR_MAP[sampler_state]}]{prefix} {token_text.replace('\n', '\\n')}[/]", end='')
>>>>>>> ee9cceba
                    branch_pos = cur_pos + 1
                    kvcache = kvcache.cpu()
                    branch_kvcache = copy.deepcopy(kvcache).to(device)
                    branch_gen_logits = [logits]
                    branch_gen_metrics = [metrics]
                    branch_gen_tokens = [branch_token]
                    branch_gen_tokens_text = [token_text]
                    branch_sampler_states = [sampler_state]
                    if not torch.isin(branch_token, stop_tokens).any():
                        while branch_pos < max_tokens:
                            branch_logits, branch_kvcache, branch_scores, _ = xfmr(
                                model.weights, model.params, branch_token, branch_pos, freqs_cis[branch_pos:branch_pos + 1], branch_kvcache, attn_mask=None
                            )
                            branch_gen_logits.append(branch_logits)
                            branch_metrics = calculate_metrics(branch_logits, branch_scores)
                            branch_gen_metrics.append(branch_metrics)
                            branch_token, branch_sampler_state = sample(branch_logits, branch_scores, branch_metrics, sampler_cfg, can_branch=False)
                            branch_gen_tokens.append(branch_token)
                            branch_token_text = model.tokenizer.decode([branch_token.item()])  # type: ignore (torch.int32 not recognized as int)
                            branch_gen_tokens_text.append(branch_token_text)
                            branch_sampler_states.append(branch_sampler_state)
                            branch_pos += 1
                            if print_stream:
                                rprint(f"[{STATE_COLOR_MAP[branch_sampler_state]}]{branch_token_text.replace('\n', '\\n')}[/]", end='')
                            if torch.isin(branch_token, stop_tokens).any() or branch_pos >= max_tokens: break

                            token_context = branch_gen_tokens_text[:-1]
                            stop = should_stop_branch(branch_token_text, token_context, branch_metrics)
                            if stop:
                                break
                            if branch_pos >= max_tokens:
                                break
                    branches.append(
                        Branch(
                            tokens=branch_gen_tokens,
                            kvcache=branch_kvcache.cpu(),
                            cur_pos=branch_pos,
                            tokens_text=branch_gen_tokens_text,
                            metrics=branch_gen_metrics,
                            sampler_states=branch_sampler_states,
                        )
                    )

                gen_branches.append([branch.to_dict() for branch in branches])

                # # TODO: other branch evaluation metrics
                # def score_branch(branch: Branch):
                #     # score = negative average entropy of the branch tokens
                #     entropies = [metrics.logit_entropy for metrics in branch.metrics]
                #     avg_entropy = sum(entropies) / len(entropies)
                #     return -avg_entropy

                # branch_scores = [score_branch(branch) for branch in branches]
                # best_branch_idx = branch_scores.index(max(branch_scores))
                # best_branch = branches[best_branch_idx]

                previous_context = "".join(gen_tokens_text)

                analysis_prompt_sys = (
                    "You are an expert evaluator assessing reasoning chains. "
                    "Here're several generated candidate branch completions below. "
                    "Please choose the most correct and relevant one for the conversation to continue with:\n\n"
                )
                analysis_prompt = ""
                for m in messages:
                    if m.role == "user":  
                        analysis_prompt += f"{m.role}: {m.content}\n"
                analysis_prompt += "\n"

                analysis_prompt += "Previously generated tokens:\n" + previous_context + "\n\n"
                for i, b in enumerate(branches):
                    completion_text = "".join(b.tokens_text)
                    analysis_prompt += f"branch {i}:\n{completion_text}\n\n"

                analysis_prompt += "Which candidate branch number is the most relevant and cohere one to continue generatin with? Please think step by step then put your final answer in {branch }. For example: {branch 2}"

                analysis_messages = [Message(role="system", content=analysis_prompt_sys),
                                    Message(role="user", content=analysis_prompt)]
                
                print(analysis_messages)
                if self_feedback:
                    decision_gen = list(_generate(
                        messages=analysis_messages,
                        model=model,
                        sampler_cfg=sampler_cfg,
                        max_tokens=500,
                        print_stream=True,  
                        apply_chat_template=True,
                        firstgenbranch=False,  # Don't allow branching on self-feedback
                    ))
                    feedbacks = decision_gen[-1][3]
                    decision_response = feedbacks.response.strip()
                else:
                    feedbacks = feedback(analysis_messages)
                    print(feedbacks)
                    decision_response = feedbacks.strip()

                # Extract the content inside the {}
                match = re.search(r'\{(.*?)\}', decision_response) 
                if match:
                    answer_content = match.group(1).strip()  
                    number_match = re.search(r'\b(\d+)\b', answer_content)
                    if number_match:
                        chosen_index = int(number_match.group(1))
                    else:
                        print("Failed to find a number inside the {}. Defaulting to candidate 0.")
                        chosen_index = 0
                else:
                    print("Failed to find {} in the response. Defaulting to candidate 0.")
                    chosen_index = 0

                best_branch = branches[chosen_index]

                for branch in branches:
                    if branch != best_branch:
                        del branch

                next_token = best_branch.tokens[-1]
                kvcache = best_branch.kvcache.to(device)
                cur_pos = best_branch.cur_pos
                freqs_end = cur_pos + 1
                gen_tokens = torch.cat([gen_tokens, torch.tensor(best_branch.tokens, device=device).unsqueeze(0)], dim=1)
                gen_tokens_text.extend(best_branch.tokens_text)
                gen_metrics.extend(best_branch.metrics)
                sampler_states.extend(best_branch.sampler_states)
                branch_response = "".join(best_branch.tokens_text)
                response += branch_response
                if print_stream:
<<<<<<< HEAD
                    rprint(f"\n[{STATE_COLOR_MAP[SamplerState.BRANCHING]}]╘═══[/]", end='')
=======
                    rprint(f"\n[{STATE_COLOR_MAP[SamplerState.BRANCHING]}]=>[/]", end='')
>>>>>>> ee9cceba
                    for state, text in zip(best_branch.sampler_states, best_branch.tokens_text):
                        rprint(f"[{STATE_COLOR_MAP[state]}]{text.replace('\n', '\\n')}[/]", end='')
                if torch.isin(next_token, stop_tokens).any(): break

        if print_stream: print()
        messages.append(Message(role="assistant", content=response))
        gen = GenerationData(
            prompt=prompt,
            response=response,
            tokens=gen_tokens_text,
            messages=messages,
            branches=gen_branches,
            metrics=gen_metrics,
            sampler_cfg=sampler_cfg,
            sampler_states=sampler_states,
        )
        yield "", metrics, sampler_state, gen

def stream(
    messages: list[Message] | list[dict[str, str]] | str,
    model: Model,
    sampler_cfg: SamplerConfig | None = None,
    max_tokens: int | None = None,
    print_stream: bool = False,
    apply_chat_template: bool = True,
):
    for token_text, metrics, sampler_state, gen in _generate(
        messages=messages,
        model=model,
        sampler_cfg=sampler_cfg,
        max_tokens=max_tokens,
        print_stream=print_stream,
        apply_chat_template=apply_chat_template,
    ):
        yield token_text, metrics, sampler_state, gen

def generate(
    messages: list[Message] | list[dict[str, str]] | str,
    model: Model,
    sampler_cfg: SamplerConfig | None = None,
    max_tokens: int | None = None,
    print_stream: bool = False,
    apply_chat_template: bool = True,
):
    for token_text, metrics, sampler_state, gen in _generate(
        messages=messages,
        model=model,
        sampler_cfg=sampler_cfg,
        max_tokens=max_tokens,
        print_stream=print_stream,
        apply_chat_template=apply_chat_template,
    ):
        if gen is not None:
            return gen
    raise RuntimeError("Generation failed to complete")<|MERGE_RESOLUTION|>--- conflicted
+++ resolved
@@ -424,13 +424,8 @@
                 for i, branch_token in enumerate(next_token[0]):
                     branch_token = branch_token.unsqueeze(0)
                     token_text = model.tokenizer.decode([branch_token.item()])  # type: ignore (torch.int32 not recognized as int)
-<<<<<<< HEAD
-                    prefix = "├─" # if i < len(next_token[0]) - 1 else "└─"
-                    if print_stream: rprint(f"\n[{STATE_COLOR_MAP[sampler_state]}]{prefix} {token_text.replace("\n", "\\n")}[/]", end='')
-=======
                     prefix = "├─"  if i < len(next_token[0]) - 1 else "└─"
                     if print_stream: rprint(f"\n[{STATE_COLOR_MAP[sampler_state]}]{prefix} {token_text.replace('\n', '\\n')}[/]", end='')
->>>>>>> ee9cceba
                     branch_pos = cur_pos + 1
                     kvcache = kvcache.cpu()
                     branch_kvcache = copy.deepcopy(kvcache).to(device)
@@ -559,11 +554,7 @@
                 branch_response = "".join(best_branch.tokens_text)
                 response += branch_response
                 if print_stream:
-<<<<<<< HEAD
-                    rprint(f"\n[{STATE_COLOR_MAP[SamplerState.BRANCHING]}]╘═══[/]", end='')
-=======
                     rprint(f"\n[{STATE_COLOR_MAP[SamplerState.BRANCHING]}]=>[/]", end='')
->>>>>>> ee9cceba
                     for state, text in zip(best_branch.sampler_states, best_branch.tokens_text):
                         rprint(f"[{STATE_COLOR_MAP[state]}]{text.replace('\n', '\\n')}[/]", end='')
                 if torch.isin(next_token, stop_tokens).any(): break
